# -*- coding: utf-8 -*-
"""aiohttp request argument parsing module.

Example: ::

    import asyncio
    from aiohttp import web

    from webargs import fields
    from webargs.aiohttpparser import use_args


    hello_args = {
        'name': fields.Str(required=True)
    }
    @asyncio.coroutine
    @use_args(hello_args)
    def index(request, args):
        return web.Response(
            body='Hello {}'.format(args['name']).encode('utf-8')
        )

    app = web.Application()
    app.router.add_route('GET', '/', index)
"""
import json
<<<<<<< HEAD
import ujson
=======
import warnings
>>>>>>> a8640995

import aiohttp
from aiohttp import web
from aiohttp import web_exceptions

from webargs import core
from webargs.asyncparser import AsyncParser

AIOHTTP_MAJOR_VERSION = int(aiohttp.__version__.split(".")[0])
if AIOHTTP_MAJOR_VERSION < 2:
    warnings.warn(
        "Support for aiohttp<2.0.0 is deprecated and is removed in webargs 2.0.0",
        DeprecationWarning,
    )


def is_json_request(req):
    content_type = req.content_type
    return core.is_json(content_type)


class HTTPUnprocessableEntity(web.HTTPClientError):
    status_code = 422


# Mapping of status codes to exception classes
# Adapted from werkzeug
exception_map = {422: HTTPUnprocessableEntity}
# Collect all exceptions from aiohttp.web_exceptions
def _find_exceptions():
    for name in web_exceptions.__all__:
        obj = getattr(web_exceptions, name)
        try:
            is_http_exception = issubclass(obj, web_exceptions.HTTPException)
        except TypeError:
            is_http_exception = False
        if not is_http_exception or obj.status_code is None:
            continue
        old_obj = exception_map.get(obj.status_code, None)
        if old_obj is not None and issubclass(obj, old_obj):
            continue
        exception_map[obj.status_code] = obj


_find_exceptions()
del _find_exceptions


class AIOHTTPParser(AsyncParser):
    """aiohttp request argument parser."""

    __location_map__ = dict(
        match_info="parse_match_info", **core.Parser.__location_map__
    )

    def parse_querystring(self, req, name, field):
        """Pull a querystring value from the request."""
        return core.get_value(req.query, name, field)

    async def parse_form(self, req, name, field):
        """Pull a form value from the request."""
        post_data = self._cache.get("post")
        if post_data is None:
            self._cache["post"] = await req.post()
        return core.get_value(self._cache["post"], name, field)

    async def parse_json(self, req, name, field):
        """Pull a json value from the request."""
        json_data = self._cache.get("json")
        if json_data is None:
            if not (req.body_exists and is_json_request(req)):
                return core.missing
<<<<<<< HEAD
            try:
                self._cache['json'] = json_data = yield from req.json(
                    loads=ujson.loads)
            except ValueError as e:
                raise core.WebargsError('decode json body error')
=======
            self._cache["json"] = json_data = await req.json()
>>>>>>> a8640995
        return core.get_value(json_data, name, field, allow_many_nested=True)

    def parse_headers(self, req, name, field):
        """Pull a value from the header data."""
        return core.get_value(req.headers, name, field)

    def parse_cookies(self, req, name, field):
        """Pull a value from the cookiejar."""
        return core.get_value(req.cookies, name, field)

    def parse_files(self, req, name, field):
        raise NotImplementedError(
            "parse_files is not implemented. You may be able to use parse_form for "
            "parsing upload data."
        )

    def parse_match_info(self, req, name, field):
        """Pull a value from the request's ``match_info``."""
        return core.get_value(req.match_info, name, field)

    def get_request_from_view_args(self, view, args, kwargs):
        """Get request object from a handler function or method. Used internally by
        ``use_args`` and ``use_kwargs``.
        """
        if len(args) > 1:
            req = args[1]
        else:
            if isinstance(args[0], web.View):
                req = args[0].request
            else:
                req = args[0]
        assert isinstance(req, web.Request), "Request argument not found for handler"
        return req

    def handle_error(self, error, req, schema):
        """Handle ValidationErrors and return a JSON response of error messages to the client."""
        error_class = exception_map.get(error.status_code)
        if not error_class:
            raise LookupError("No exception for {0}".format(error.status_code))
        raise error_class(
            body=json.dumps(error.messages).encode("utf-8"),
            content_type="application/json",
        )


parser = AIOHTTPParser()
use_args = parser.use_args
use_kwargs = parser.use_kwargs<|MERGE_RESOLUTION|>--- conflicted
+++ resolved
@@ -24,11 +24,8 @@
     app.router.add_route('GET', '/', index)
 """
 import json
-<<<<<<< HEAD
 import ujson
-=======
 import warnings
->>>>>>> a8640995
 
 import aiohttp
 from aiohttp import web
@@ -101,15 +98,11 @@
         if json_data is None:
             if not (req.body_exists and is_json_request(req)):
                 return core.missing
-<<<<<<< HEAD
             try:
-                self._cache['json'] = json_data = yield from req.json(
+                self._cache['json'] = json_data = await req.json(
                     loads=ujson.loads)
             except ValueError as e:
                 raise core.WebargsError('decode json body error')
-=======
-            self._cache["json"] = json_data = await req.json()
->>>>>>> a8640995
         return core.get_value(json_data, name, field, allow_many_nested=True)
 
     def parse_headers(self, req, name, field):
